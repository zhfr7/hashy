--- conflicted
+++ resolved
@@ -1,13 +1,5 @@
 # hashy
 
-<<<<<<< HEAD
-Hashy is a CLI application made entirely with Rust with a library of hashing algorithms like MD5, SHA-2 and SHAKE. This is just a small project for me so don't expect all of it to be perfectly memory safe or performant.
-
-- [hashy](#hashy)
-  - [Usage](#usage)
-    - [Examples](#examples)
-    - [Binary](#binary)
-=======
 Hashy is a CLI application made entirely with Rust with a library of hashing algorithms like MD5, SHA-2 and SHAKE.\
 This is just a small project for me so don't expect all of it to be perfectly memory safe or performant.
 
@@ -18,7 +10,6 @@
     - [Options](#options)
     - [Examples](#examples)
   - [Binary](#binary)
->>>>>>> f312d3d7
   - [Algorithms](#algorithms)
   - [Planned algorithms](#planned-algorithms)
 
@@ -61,28 +52,9 @@
 
 You need to install rust and cargo to compile this project. [See here](https://www.rust-lang.org/tools/install).
 
-<<<<<<< HEAD
-### Examples
-
-`hashy -a md5 "The quick brown fox jumps over the lazy dog"`
-
-Certain algorithms like SHAKE require a length as a parameter. This is done by
-appending the output length in bits to the end of the algorithm name separated by
-a dash. e.g:
-
-`hashy -a shake128-72 "The quick brown fox jumps over the lazy dog"`
-
-would produce a SHAKE128 hash with length 72/8 = 9 bytes. However, if a number
-not divisible by 8 is given, it would result in an error.
-
-### Binary
-
-After running `cargo build` from the root project folder, the binary can be found under `target/debug` as `hashy`. Alternatively, you can use `cargo run -- [args]`. For the performance-optimized version, use `cargo build --release`, this would speed up the processing time by a lot, but would still be slower than existing solutions like `sha256sum` on Linux.
-=======
 After running `cargo build` from the root project folder, the binary can be found under `target/debug` as `hashy`. Alternatively, you can use `cargo run -- [args]`. 
 
 For the performance-optimized version, use `cargo build --release`, this would speed up the processing time by a lot, but would still be slower than existing solutions like `sha256sum` on Linux.
->>>>>>> f312d3d7
 
 ## Algorithms
 
